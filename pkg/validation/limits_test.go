--- conflicted
+++ resolved
@@ -227,15 +227,10 @@
 						Selector: `{a="b"}`,
 					},
 				},
-<<<<<<< HEAD
 				OTLPConfig:                    defaultOTLPConfig,
 				BlockScopeIngestionUntil:      map[string]flagext.Time{},
 				BlockScopeIngestionStatusCode: map[string]int{},
 				EnforcedLabels:                []string{},
-=======
-				OTLPConfig:     defaultOTLPConfig,
-				EnforcedLabels: []string{},
->>>>>>> a2c8ec7d
 			},
 		},
 		{
@@ -254,15 +249,10 @@
 						Selector: `{a="b"}`,
 					},
 				},
-<<<<<<< HEAD
 				OTLPConfig:                    defaultOTLPConfig,
 				BlockScopeIngestionUntil:      map[string]flagext.Time{},
 				BlockScopeIngestionStatusCode: map[string]int{},
 				EnforcedLabels:                []string{},
-=======
-				OTLPConfig:     defaultOTLPConfig,
-				EnforcedLabels: []string{},
->>>>>>> a2c8ec7d
 			},
 		},
 		{
@@ -284,17 +274,11 @@
 				},
 
 				// Rest from new defaults
-<<<<<<< HEAD
 				RulerRemoteWriteHeaders:       OverwriteMarshalingStringMap{map[string]string{"a": "b"}},
 				OTLPConfig:                    defaultOTLPConfig,
 				BlockScopeIngestionUntil:      map[string]flagext.Time{},
 				BlockScopeIngestionStatusCode: map[string]int{},
 				EnforcedLabels:                []string{},
-=======
-				RulerRemoteWriteHeaders: OverwriteMarshalingStringMap{map[string]string{"a": "b"}},
-				OTLPConfig:              defaultOTLPConfig,
-				EnforcedLabels:          []string{},
->>>>>>> a2c8ec7d
 			},
 		},
 		{
@@ -316,15 +300,10 @@
 						Selector: `{a="b"}`,
 					},
 				},
-<<<<<<< HEAD
 				OTLPConfig:                    defaultOTLPConfig,
 				BlockScopeIngestionUntil:      map[string]flagext.Time{},
 				BlockScopeIngestionStatusCode: map[string]int{},
 				EnforcedLabels:                []string{},
-=======
-				OTLPConfig:     defaultOTLPConfig,
-				EnforcedLabels: []string{},
->>>>>>> a2c8ec7d
 			},
 		},
 		{
@@ -347,15 +326,10 @@
 						Selector: `{a="b"}`,
 					},
 				},
-<<<<<<< HEAD
 				OTLPConfig:                    defaultOTLPConfig,
 				BlockScopeIngestionUntil:      map[string]flagext.Time{},
 				BlockScopeIngestionStatusCode: map[string]int{},
 				EnforcedLabels:                []string{},
-=======
-				OTLPConfig:     defaultOTLPConfig,
-				EnforcedLabels: []string{},
->>>>>>> a2c8ec7d
 			},
 		},
 	} {
