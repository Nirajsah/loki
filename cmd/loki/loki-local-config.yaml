--- conflicted
+++ resolved
@@ -37,11 +37,8 @@
 
 pattern_ingester:
   enabled: true
-<<<<<<< HEAD
-=======
   metric_aggregation:
     loki_address: localhost:3100
->>>>>>> 3da33cd4
 
 ruler:
   alertmanager_url: http://localhost:9093
