--- conflicted
+++ resolved
@@ -417,19 +417,6 @@
 	return resp, nil
 }
 
-<<<<<<< HEAD
-func (q *QuerierAPI) SamplesHandler(ctx context.Context, req *logproto.QuerySamplesRequest) (*logproto.QuerySamplesResponse, error) {
-	resp, err := q.querier.SelectMetricSamples(ctx, req)
-	if err != nil {
-		return nil, err
-	}
-	if resp == nil { // Some stores don't implement this
-		return &logproto.QuerySamplesResponse{
-			Series: []logproto.Series{},
-		}, nil
-	}
-	return resp, nil
-}
 
 func (q *QuerierAPI) QueryPlanHandler(ctx context.Context, req *logproto.QueryPlanRequest) (*logproto.QueryPlanResponse, error) {
 	resp, err := q.querier.SelectQueryPlan(ctx, req)
@@ -440,8 +427,6 @@
 	return resp, nil
 }
 
-=======
->>>>>>> 6284ed5e
 func (q *QuerierAPI) validateMaxEntriesLimits(ctx context.Context, expr syntax.Expr, limit uint32) error {
 	tenantIDs, err := tenant.TenantIDs(ctx)
 	if err != nil {
