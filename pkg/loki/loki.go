--- conflicted
+++ resolved
@@ -85,9 +85,9 @@
 	HTTPPrefix   string                 `yaml:"http_prefix" doc:"hidden"`
 	BallastBytes int                    `yaml:"ballast_bytes"`
 
-<<<<<<< HEAD
 	Server               server.Config              `yaml:"server,omitempty"`
 	InternalServer       internalserver.Config      `yaml:"internal_server,omitempty" doc:"hidden"`
+	UI                   ui.Config                  `yaml:"ui,omitempty"`
 	Distributor          distributor.Config         `yaml:"distributor,omitempty"`
 	Querier              querier.Config             `yaml:"querier,omitempty"`
 	QueryScheduler       scheduler.Config           `yaml:"query_scheduler"`
@@ -114,41 +114,9 @@
 	TableManager         index.TableManagerConfig   `yaml:"table_manager,omitempty"`
 	MemberlistKV         memberlist.KVConfig        `yaml:"memberlist"`
 	KafkaConfig          kafka.Config               `yaml:"kafka_config,omitempty" category:"experimental"`
-	DataObjExplorer      explorer.Config            `yaml:"dataobj_explorer,omitempty" category:"experimental"`
+	DataObj             dataobjconfig.Config       `yaml:"dataobj,omitempty" category:"experimental"`
 	IngestLimits         limits.Config              `yaml:"ingest_limits,omitempty" category:"experimental"`
 	IngestLimitsFrontend limits_frontend.Config     `yaml:"ingest_limits_frontend,omitempty" category:"experimental"`
-=======
-	Server              server.Config              `yaml:"server,omitempty"`
-	InternalServer      internalserver.Config      `yaml:"internal_server,omitempty" doc:"hidden"`
-	UI                  ui.Config                  `yaml:"ui,omitempty"`
-	Distributor         distributor.Config         `yaml:"distributor,omitempty"`
-	Querier             querier.Config             `yaml:"querier,omitempty"`
-	QueryScheduler      scheduler.Config           `yaml:"query_scheduler"`
-	Frontend            lokifrontend.Config        `yaml:"frontend,omitempty"`
-	QueryRange          queryrange.Config          `yaml:"query_range,omitempty"`
-	Ruler               ruler.Config               `yaml:"ruler,omitempty"`
-	RulerStorage        rulestore.Config           `yaml:"ruler_storage,omitempty"`
-	IngesterClient      ingester_client.Config     `yaml:"ingester_client,omitempty"`
-	Ingester            ingester.Config            `yaml:"ingester,omitempty"`
-	BlockBuilder        blockbuilder.Config        `yaml:"block_builder,omitempty"`
-	BlockScheduler      blockscheduler.Config      `yaml:"block_scheduler,omitempty"`
-	Pattern             pattern.Config             `yaml:"pattern_ingester,omitempty"`
-	IndexGateway        indexgateway.Config        `yaml:"index_gateway"`
-	BloomBuild          bloombuild.Config          `yaml:"bloom_build,omitempty" category:"experimental"`
-	BloomGateway        bloomgateway.Config        `yaml:"bloom_gateway,omitempty" category:"experimental"`
-	StorageConfig       storage.Config             `yaml:"storage_config,omitempty"`
-	ChunkStoreConfig    config.ChunkStoreConfig    `yaml:"chunk_store_config,omitempty"`
-	SchemaConfig        config.SchemaConfig        `yaml:"schema_config,omitempty"`
-	CompactorConfig     compactor.Config           `yaml:"compactor,omitempty"`
-	CompactorHTTPClient compactorclient.HTTPConfig `yaml:"compactor_client,omitempty" doc:"hidden"`
-	CompactorGRPCClient compactorclient.GRPCConfig `yaml:"compactor_grpc_client,omitempty"`
-	LimitsConfig        validation.Limits          `yaml:"limits_config"`
-	Worker              worker.Config              `yaml:"frontend_worker,omitempty"`
-	TableManager        index.TableManagerConfig   `yaml:"table_manager,omitempty"`
-	MemberlistKV        memberlist.KVConfig        `yaml:"memberlist"`
-	KafkaConfig         kafka.Config               `yaml:"kafka_config,omitempty" category:"experimental"`
-	DataObj             dataobjconfig.Config       `yaml:"dataobj,omitempty" category:"experimental"`
->>>>>>> 8e1c19a0
 
 	RuntimeConfig     runtimeconfig.Config `yaml:"runtime_config,omitempty"`
 	OperationalConfig runtime.Config       `yaml:"operational_config,omitempty"`
@@ -230,14 +198,10 @@
 	c.KafkaConfig.RegisterFlags(f)
 	c.BlockBuilder.RegisterFlags(f)
 	c.BlockScheduler.RegisterFlags(f)
-<<<<<<< HEAD
 	c.IngestLimits.RegisterFlags(f)
 	c.IngestLimitsFrontend.RegisterFlags(f)
-	c.DataObjExplorer.RegisterFlags(f)
-=======
 	c.UI.RegisterFlags(f)
 	c.DataObj.RegisterFlags(f)
->>>>>>> 8e1c19a0
 }
 
 func (c *Config) registerServerFlagsWithChangedDefaultValues(fs *flag.FlagSet) {
@@ -796,16 +760,12 @@
 		Overrides:                {RuntimeConfig},
 		OverridesExporter:        {Overrides, Server, UI},
 		TenantConfigs:            {RuntimeConfig},
-<<<<<<< HEAD
-		Distributor:              {Ring, Server, Overrides, TenantConfigs, PatternRingClient, PatternIngesterTee, Analytics, PartitionRing, IngestLimitsFrontendRing},
+		UI:                       {Server},
+		Distributor:              {Ring, Server, Overrides, TenantConfigs, PatternRingClient, PatternIngesterTee, Analytics, PartitionRing, IngestLimitsFrontendRing, UI},
 		IngestLimitsRing:         {RuntimeConfig, Server, MemberlistKV},
 		IngestLimits:             {MemberlistKV, Server},
 		IngestLimitsFrontend:     {IngestLimitsRing, Overrides, Server, MemberlistKV},
 		IngestLimitsFrontendRing: {RuntimeConfig, Server, MemberlistKV},
-=======
-		UI:                       {Server},
-		Distributor:              {Ring, Server, Overrides, TenantConfigs, PatternRingClient, PatternIngesterTee, Analytics, PartitionRing, UI},
->>>>>>> 8e1c19a0
 		Store:                    {Overrides, IndexGatewayRing},
 		Ingester:                 {Store, Server, MemberlistKV, TenantConfigs, Analytics, PartitionRing, UI},
 		Querier:                  {Store, Ring, Server, IngesterQuerier, PatternRingClient, Overrides, Analytics, CacheGenerationLoader, QuerySchedulerRing, UI},
