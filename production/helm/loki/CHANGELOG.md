# Changelog

All notable changes to this library will be documented in this file.

Entries should be ordered as follows:

- [CHANGE]
- [FEATURE]
- [ENHANCEMENT]
- [BUGFIX]

Entries should include a reference to the pull request that introduced the change.

[//]: # (<AUTOMATED_UPDATES_LOCATOR> : do not remove this line. This locator is used by the CI pipeline to automatically create a changelog entry for each new Loki release. Add other chart versions and respective changelog entries bellow this line.)

<<<<<<< HEAD
## 6.32.0

- [CHANGE] Changed version of Grafana Enterprise Logs to 3.5.2
=======
- [FEATURE] Add support for templated `loki.operational_config` [#17045](https://github.com/grafana/loki/pull/17045)
- [ENHANCEMENT] Allow specifying additional labels for memcached statefulsets volume claim templates [#15554](https://github.com/grafana/loki/pull/15554)
- [BUGFIX] Gateway Ingester endpoints points to inexistent service when zone aware replication are enabled [#17362](https://github.com/grafana/loki/pull/17362)
- [BUGFIX] add missing flush=true to preStop hook [#16063](https://github.com/grafana/loki/pull/16063)
- [BUGFIX] Fix setting X-Scope-OrgID header [#18414](https://github.com/grafana/loki/pull/18414)
>>>>>>> 824442c8

## 6.31.0

- [FEATURE] Added readiness probe for memcached [#15609](https://github.com/grafana/loki/pull/15609)
- [FEATURE] Added pdb for pattern ingester [#17058](https://github.com/grafana/loki/pull/17058)
- [FEATURE] Added trafficDistribution to service-distributor for multi-az purpose [#17742](https://github.com/grafana/loki/pull/17742)
- [FEATURE] Allow external memcached setup [#17432](https://github.com/grafana/loki/pull/17432)
- [FEATURE] Add block_builder config to helm chart [#17451](https://github.com/grafana/loki/pull/17451)
- [FEATURE] Support bypass all s3/gcs/azure config in object_store [#17597](https://github.com/grafana/loki/pull/17597)
- [BUGFIX] Ensure ui.enabled=true is set in loki ConfigMap when loki.ui.enabled=true is set in values.yaml to actually enable the UI [#17562](https://github.com/grafana/loki/pull/17562)
- [BUGFIX] Fix custom gateway nginx config rendering error [#18167](https://github.com/grafana/loki/pull/18167)
- [BUGFIX] Allow metrics networkpolicy only from namespace [#17555](https://github.com/grafana/loki/pull/17555)
- [BUGFIX] Add missing log deletion endpoint to native ingress paths [#14390](https://github.com/grafana/loki/pull/14390)
- [BUGFIX] Fix indentation in nginx gateway config template handling [#18167](https://github.com/grafana/loki/pull/18167)

## 6.30.1

- [BUGFIX] Add livenessProbe to read pod to go around the issue mentioned [here](https://github.com/grafana/loki/issues/15191#issuecomment-2769843275)

## 6.29.1

- [FEATURE] Added support for the rules sidecar in the ruler pods in distributed mode
- [FEATURE] Added affinity property to the loki-canary deamonset
- [BUGFIX] Ensure global.extraEnv and global.extraEnvFrom applied to all resources consistently ([#16828](https://github.com/grafana/loki/pull/16828))
- [BUGFIX] Fixed statement logic to enable annotations for deployment-gateway, deployment-read, and statefulset-write
- [BUGFIX] Fix `extraArgs`, `extraVolumes`, `extraVolumeMounts` global values.
- [FEATURE] Add config support for external memcache cluster by setting the following config:
    memcached:
        enabled: false # <- setting false here
    resultsCache:
        addresses: 'my-resultsCache-memcached-address' # <- setting results cache address here
    chunksCache:
        addresses: 'my-chunksCache-memcached-address' # <- setting chunks cache address here

## 6.29.0

- [BUGFIX] Inadvertent merge() accumulation of podLabels on various resources
- [FEATURE] Added support to copy the following headers into X-Query-Tags as key/value pairs:, X-Grafana-User, X-Dashboard-Uid, X-Dashboard-Title, X-Panel-Id, X-Panel-Title, X-Rule-Uid, X-Rule-Name, X-Rule-Folder, X-Rule-Version, X-Rule-Source, X-Rule-Type
- [BUGFIX] Loki endpoint for Canary assumed gateway was always enabled. Can now be overwritten through values.

## 6.28.0

- [CHANGE] Add extraContainers parameter for the backend pod
- [CHANGE] Add `tpl()` support for backend, read, write, and admin-api components

## 6.27.0

- [FEATURE] Added support for globals: `extraArgs`, `extraEnv`, `extraEnvFrom`, `extraVolumes`, `extraVolumeMounts` ([#16062](https://github.com/grafana/loki/pull/16062)) relates to ([#12652](https://github.com/grafana/loki/pull/12652))
- [CHANGE] Changed version of Memcached image to 1.6.36
- [CHANGE] Changed version of Grafana Loki to 3.4.2
- [CHANGE] Changed version of Grafana Enterprise Logs to 3.4.0

## 6.26.0

- [CHANGE] Changed version of Grafana Loki to 3.4.0

## 6.25.1

- [BUGFIX] Disable service monitor for nginx service.

## 6.25.0

- [BUGFIX] Removed minio-mc init container from admin-api.
- [BUGFIX] Fixed admin-api and gateway deployment container args.
- [FEATURE] Added support for Overrides Exporter

## 6.24.1

- [ENHANCEMENT] Fix Inconsistency between sidecar.securityContext and loki.containerSecurityContext

## 6.24.0

- [BUGFIX] Add conditional to include ruler config only if `ruler.enabled=true`
- [BUGFIX] Disables the Helm test pod when `test.enabled=false`.
- [BUGFIX] Fix `enterprise.image.tag` to `3.3.0`
- [ENHANCEMENT] Bump Loki version to 3.3.2

## 6.23.0

- [CHANGE] Changed version of Grafana Loki to 3.3.1
- [CHANGE] Changed version of Minio helm chart to 5.3.0 (#14834)
- [BUGFIX] Add default wal dir to ruler config ([#14920](https://github.com/grafana/loki/pull/14920))
- [FIX] Fix statefulset templates to not show diffs in ArgoCD

## 6.22.0

## 6.21.0

## 6.20.0

- [CHANGE] Changed version of Grafana Loki to 3.3.0

## 6.19.0-weekly.227

- [ENHANCEMENT] Expose Topology Spread Constraints in Helm chart templates and default values.

## 6.19.0

## 6.18.0

- [CHANGE] Added automated weekly releases, which created this release.

## 6.17.1

- [BUGFIX] Added missing `loki.storage.azure.chunkDelimiter` parameter to Helm chart.

## 6.17.0

- [CHANGE] Changed version of Grafana Loki to 3.2.0

## 6.16.0

- [ENHANCEMENT] Allow setting nodeSelector, tolerations and affinity to enterprise components (tokengen and provisioner).

## 6.15.0

- [ENHANCEMENT] Allow setting annotations for memberlist and query-scheduler-discovery services
- [ENHANCEMENT] Allow to customize `client_max_body_size` when using Loki Gateway. #12924

## 6.14.1

- [BUGFIX] Fixed Memcached persistence options.

## 6.14.0

- [FEATURE] Add additional service annotations for components in distributed mode
- [FIX] Rename loki/templates/query-frontend/poddisruptionbudget-query-frontend.yaml to fix spelling mistake.

## 6.13.0

- [CHANGE] Correctly wrap ClusterRoleBinding around `rbac/namespaced` conditional.
- [FIX] Do not create bloom planner, bloom builder, bloom gateway Deployment/Statefulset if their replica count is 0.
- [FIX] Configure (ephemeral) storage for bloom builder working directory
- [ENHANCEMENT] Automatically configure bloom planner address for bloom builders and bloom gateway addresses for bloom gateway clients.

## 6.12.0

- [ENHANCEMENT] Replace Bloom Compactor component with Bloom Planner and Bloom Builder. These are the new components to build bloom blocks.

## 6.11.0

- [FEATURE] Add support for configuring persistence for memcached.

## 6.10.2

- [CHANGE] Bumped version of `nginxinc/nginx-unprivileged` to 1.27-alpine; this remediates several CVE

## 6.10.1

- [CHANGE] Bumped version of `kiwigrid/k8s-sidecar` to 1.27.5; this remediates several CVE

## 6.10.0

- [CHANGE] Changed version of Grafana Enterprise Logs to 3.1.1
- [CHANGE] Changed version of Grafana Loki to 3.1.1
- [ENHANCEMENT] Added ability to disable AWS S3 dualstack endpoint usage.

## 6.9.0

- [BUGFIX] Fixed how we set imagePullSecrets for the memcached and provisioner.

## 6.8.0

- [BUGFIX] Fixed how we set imagePullSecrets for the admin-api and enterprise-gateway

## 6.7.4

- [ENHANCEMENT] Allow configuring the SSE section under AWS S3 storage config.

## 6.7.3

- [BUGFIX] Removed Helm test binary

## 6.7.2

- [BUGFIX] Fix imagePullSecrets for statefulset-results-cache

## 6.7.1

- [CHANGE] Changed version of Loki to 3.1.0

## 6.7.0

- [CHANGE] Changed version of Grafana Enterprise Logs to 3.1.0

## 6.6.6

- [BUGFIX] Fix HPA ingester typo

## 6.6.5

- [BUGFIX] Fix querier address in SingleBinary mode

## 6.6.4

- [BUGFIX] Fix extraObjects

## 6.6.3

- [BUGFIX] Fix indentation of `query_range` Helm chart values

## 6.6.2

- [BUGFIX] Fix query-frontend (headless) and ruler http-metrics targetPort

## 6.6.1

- [BUGFIX] Fix query scheduler http-metrics targetPort

## 6.6.0

- [ENHANCEMENT] Allow setting PVC annotations for all volume claim templates in simple scalable and single binary mode

## 6.5.2

- [BUGFIX] Fixed Ingress routing for all deployment modes.

## 6.5.0

- [CHANGE] Changed version of Grafana Enterprise Logs to v3.0.1

## 6.4.2

- [BUGFIX] Fixed helm helper functions to include missing `loki.hpa.apiVersion`  #12716

## 6.4.1

- [BUGFIX] Fixes read & backend replicas settings

## 6.4.0

- [ENHANCEMENT] Allow extraObject items as multiline strings, allowing for templating field names

## 6.3.4

- [BUGFIX] Add missing OTLP endpoint to nginx config

## 6.3.3

- [ENHANCEMENT] make the singlebinary set 0 the replicas number of backend, write,read.

## 6.3.2

- [BUGFIX] Missing password for Loki-Canary when loki.auth_enabled is true

## 6.3.1

- [BUGFIX] Fixed Typo in Ingester templates for zoneAwareReplication

## 6.3.0

- [CHANGE] Changed version of Grafana Enterprise Logs to v3.0.0

## 6.2.5

- [BUGFIX] Add missing toleration blocks to bloom components.

## 6.2.4

- [ENHANCEMENT] Activate the volume endpoint by default.

## 6.2.3

- [ENHANCEMENT] Allow minio address to be overridden.
- [CHANGE] `query-scheduler-discovery` service will now be prefixed by query scheduler full name.
- [BUGFIX] Fix `helm-tests` Go source which was missing a param following #12245.

## 6.2.2

- [FEATURE] Add support for enabling pattern ingester config via `loki.pattern_ingester.enabled`.

## 6.2.1

- [BUGFIX] Removed duplicate bucketNames from documentation and fixed key name `deploymentMode`

## 6.2.0

- [FEATURE] Add a headless service to the bloom gateway component.

## 6.1.0

- [CHANGE] Only default bucket names in helm when using minio.

## 6.0.0

- [FEATURE] added a new `Distributed` mode of deployment.
- [CHANGE] the lokiCanary section was moved from under monitoring to be under the root of the file.
- [CHANGE] the definitions for topologySpreadConstraints and podAffinity were converted from string templates to objects. Also removed the soft constraint on zone.
- [CHANGE] the externalConfigSecretName was replaced with more generic configs

## 5.47.2

- [ENHANCEMENT] Allow for additional pipeline stages to be configured on the `selfMonitoring` `Podlogs` resource.

## 5.47.1

- [BUGFIX] Increase default value of backend minReplicas to 3

## 5.47.0

- [CHANGE] Changed version of Loki to 2.9.6

## 5.46.0

- [CHANGE] Changed version of Loki to 2.9.5

## 5.45.0

- [CHANGE] Add extraContainers parameter for the read pod

## 5.44.4

- [ENHANCEMENT] Use http_listen_port for `compactorAddress`.

## 5.44.3

- [BUGFIX] Fix template error: `<.Values.loki.server.http_listen_port>: can't evaluate field Values in type interface {}`

## 5.44.2

- [BUGFIX] Fix usage of `http_listen_port` and `grpc_listen_port` field in template.

## 5.44.1

- [BUGFIX] Fix `compactorAddress` field: add protocol and port.

## 5.44.0

- [FEATURE] Modified helm template to use parameters http_listen_port and grpc_listen_port instead of hardcoded values.

## 5.43.7

- [BUGFIX] allow to configure http_config for ruler

## 5.43.6

- [ENHANCEMENT] Add `ciliumnetworkpolicy` with egress to world for table-manager if enabled.

## 5.43.5

- [BUGFIX] Add `---` before the `backend-kubeapiserver-egress` ciliumnetworkpolicy to prevent the `backend-world-egress` one from being dumped if both are enabled.

## 5.43.4

- [ENHANCEMENT] Add `ciliumnetworkpolicies` with egress to world for write, read and backend.

## 5.43.3

- [ENHANCEMENT] Added missing default values to support ServerSideApply

## 5.43.2

- [BUGFIX] Added `alibabacloud` to `isUsingObjectStorage` check.

## 5.43.1

- [BUGFIX] Fix `toPorts` fields in the `ciliumnetworkpolicy` template

## 5.43.0

- [ENHANCEMENT] Allow the definition of resources for GrafanaAgent pods

## 5.42.3

- [BUGFIX] Added condition for `egress-discovery` networkPolicies and ciliumNetworkPolicies.

## 5.42.2

- [BUGFIX] Remove trailing tab character in statefulset templates

## 5.42.1

- [BUGFIX] Added missing annotations to loki-read StatefulSet.

## 5.42.0

- [CHANGE] Changed versions of Loki v2.9.4 and GEL v1.8.6
- [ENHANCEMENT] Bumped "grafana-agent-operator" depenency chart version to it's latest version

## 5.41.8

- [BUGFIX] Fix gateway: add possibility to disable listening on ipv6 to prevent crash on ipv4-only system.

## 5.41.7

- [FEATURE] Add support to disable specific alert rules

## 5.41.6

- [BUGFIX] Added missing namespace to query-scheduler-discovery service when deploying loki in a specific namespace.

## 5.41.5

- [BUGFIX] Added "swift" type object storage to resolve Loki HELM Chart error.

## 5.41.4

- [CHANGE] Use `/ingester/shutdown?terminate=false` for write `preStop` hook

## 5.41.3

- [FEATURE] Add support for defining an s3 backoff config.

## 5.41.2

- [FEATURE] Add ciliumnetworkpolicies.

## 5.41.1

- [FEATURE] Allow topology spread constraints for Loki read deployment component.

## 5.41.0

- [CHANGE] Changed version of Loki to 2.9.3

## 5.40.1

- [BUGFIX] Remove ruler enabled condition in networkpolicies.

## 5.40.0

- [CHANGE] Add extraContainers parameter for the write pod

## 5.39.0

- [FEATURE] Add support for adding OpenStack swift container credentials via helm chart

## 5.38.0

- [CHANGE] Changed MinIO Helm Chart version to 4.0.15

## 5.37.0

- [FEATURE] Add support for enabling tracing.

## 5.36.2

- [BUGFIX] Add support to run dnsmasq

## 5.36.1

- [FEATURE] Allow topology spread constraints for Loki

## 5.36.0

- [CHANGE] Changed version of Loki to 2.9.2

## 5.35.0

- [FEATURE] Add support for configuring distributor.

## 5.34.0

- [BUGFIX] Fix missing annotations when using Loki in single binary mode.

## 5.33.0

- [CHANGE] Changed version of Grafana Enterprise Logs to v1.8.4

## 5.32.0

- [CHANGE] Grafana dashboards are no longer created solely in scalable mode and with external cloud storage enabled.

## 5.31.0

- [CHANGE] Changed version of Loki to 2.9.2

## 5.30.0

- [CHANGE] Changed version of Grafana Enterprise Logs to v1.8.3

## 5.29.0

- [ENHANCEMENT] Allow specifying `apiVersion` for Loki's PodLog CRD.

## 5.28.0

- [BUGFIX] Fix GrafanaAgent tolerations scope

## 5.27.0

- [CHANGE] Bump `nginxinc/nginx-unpriviledged` image version to remediate [CVE-2023-4863](https://github.com/advisories/GHSA-j7hp-h8jx-5ppr)

## 5.26.0

- [ENHANCEMENT] Allow emptyDir data volumes for backend and write (via `X.persistence.volumeClaimsEnabled: false`)

## 5.25.0

- [BUGFIX] Add complete object schema to single-binary volumeClaimTemplate to avoid synchronization issues

## 5.24.0

- [ENHANCEMENT] #10613 Allow tolerations for GrafanaAgent pods

## 5.23.1

- [BUGFIX] Add missing namespaces to some components

## 5.23.0

- [ENHANCEMENT] Add loki.storage.azure.connectionString to support Azure connection string

## 5.22.2

- [BUGFIX] Fix sidecar configuration for Backend

## 5.22.1

- ENHANCEMENT #10452 Improve gitops compatibility

## 5.22.0

- [CHANGE] Changed version of Loki to 2.9.1

## 5.21.0

- [CHANGE] Changed version of Grafana Enterprise Logs to v1.8.1

## 5.20.0

- [CHANGE] Changed version of Grafana Enterprise Logs to v1.8.0

## 5.19.0

- [FEATURE] Add optional sidecard to load rules from ConfigMaps and Secrets.

## 5.18.1

- [ENHANCEMENT] #8627 Add service labels and annotations for all services.
- [CHANGE] #8627 Move read, write and table manager labels from #component.serviceLabels to #component.service.labels to improve consistency.

## 5.18.0

- [CHANGE] Changed version of Loki to 2.9.0

## 5.17.0

- [CHANGE] Changed version of Loki to 2.9.0

## 5.16.1

- [BUGFIX] Increase default minReplicas to 2 and maxReplicas to 6

## 5.16.0

- [ENHANCEMENT] Add dnsConfig to values

## 5.15.0

- [ENHANCEMENT] Add rbac.pspAnnotations to define PSP annotations

## 5.14.1

- [BUGFIX] Use the correct name of the service inside the ingress.

## 5.14.0

- [ENHANCEMENT] Make table_manager configuration toggle.

## 5.13.0

- [ENHANCEMENT] Use "loki.clusterLabel" template for PodLogs cluster label

## 5.12.0

- [ENHANCEMENT] Use tpl function in ingress and gateway-ingress for hosts

## 5.11.0

- [CHANGE] Changed version of Loki to 2.8.4

## 5.10.0

- [CHANGE] Changed version of Grafana Enterprise Logs to v1.7.3

## 5.9.2

- [ENHANCEMENT] Add custom labels value for loki ingress

## 5.9.1

- [BUGFIX] Fix loki helm chart helper function for loki.host to explicitly include gateway port

## 5.9.0

- [CHANGE] Changed version of Loki to 2.8.3

## 5.8.11

- [BUGFIX] Fix gateway: Add `/config` proxy_pass to nginx configuration

## 5.8.10

- [ENHANCEMENT] Canary labelname can now be configured via monitoring.lokiCanary.labelname

## 5.8.9

- [BUGFIX] Fix loki/logs dashboard: allow querying multiple log level at once

## 5.8.8

- [ENHANCEMENT] Add loki.storage.azure.endpointSuffix to support Azure private endpoint

## 5.8.7

- [BUGFIX] Remove persistentVolumeClaimRetentionPolicy from single-binary StatefulSet when persistence is disabled

## 5.8.6

- [ENHANCEMENT] Add serviceMonitor.metricRelabelings to support metric relabelings

## 5.8.4

- [ENHANCEMENT] Add loki.lokiCanary.updateStrategy configuration

## 5.8.3

- [ENHANCEMENT] Add priorityClassName for Grafana Agent and Loki Canary

## 5.8.2

- [BUGFIX] Reference the correct configmap name for table manager

## 5.8.1

- [BUGFIX] Fix config as a secret mount for single binary statefulset

## 5.8.0

- [ENHANCEMENT] Add loki.memberlistConfig to fully control the memberlist configuration

## 5.7.1

- [FEATURE] Add support for additional labels on loki-canary pods

## 5.6.4

- [FEATURE] Make table manager retention options configurable in values

## 5.6.3

- [BUGFIX] Fix configmap checksum in read statefulset template

## 5.6.2

- [BUGFIX] Fix configmap checksum in table manager deployment template

## 5.6.1

- [BUGFIX] Fix HPA for single binary deployment

## 5.6.0

- [ENHANCEMENT] Add `gateway.ingress.labels` to values and ingress-gateway in helm chart.

## 5.5.12

- [BUGFIX] Fix checksum annotation for config in single binary

## 5.5.11

- [BUGFIX] Add missing metrics section in backend hpa template

## 5.5.10

- [CHANGE] Make the gateway listen on IPv6 as well as IPv4

## 5.5.9

- [FEATURE] Add `loki.configStorageType` & `loki.externalConfigSecretName` values to chart and templates.

## 5.5.8

- [CHANGE] Add support for annotations on all Deployments and StatefulSets

## 5.5.7

- [BUGFIX] Fix breaking helm upgrade by changing sts podManagementPolicy from Parallel to OrderedReady which fails since that field cannot be modified on sts.

## 5.5.6

- [FEATURE] Add hpa templates for read, write and backend.

## 5.5.5

- [BUGFIX] Quote tenantId value in logsInstance

## 5.5.4

- [CHANGE] Add extraVolumeClaimTemplates for StatefulSet of the write component.

## 5.5.3

- [BUGFIX] Fix issue in distribution of queries to available read pods by using k8s service for discovering query-scheduler replicas

## 5.5.2

- [BUGFIX] Use $.Release.Namespace consistently
- [CHANGE] Add clusterLabelOverride for alert label overrides.
- [BUGFIX] Use $.Release.Namespace consistently

## 5.5.1

- [FEATURE] Added ability to reference images by digest

## 5.5.0

- [CHANGE] Changed version of Grafana Enterprise Logs to v1.7.2

## 5.4.0

- [CHANGE] Changed version of Loki to 2.8.2

- [CHANGE] Change default GEL and Loki versions to 1.7.1 and 2.8.1 respectively
- [BUGFIX] Fix dns port in network-policy

## 4.10.0

- [CHANGE] Changed version of Grafana Enterprise Logs to v1.6.3

- [BUGFIX] Add projected volume type to psp

## 4.9.0

- [CHANGE] Changed version of Loki to 2.7.5

- [BUGFIX] Fix role/PSP mapping

- [BUGFIX] Fix service/ingress mapping

## 4.8.0

- [CHANGE] Changed version of Grafana Enterprise Logs to v1.6.2

## 4.7

- [CHANGE] **BREAKING** Rename `gel-license.jwt` property of secret `gel-secrets` to `license.jwt` on enterprise-logs chart.

## 4.6.2

- [BUGFIX] Fix tokengen and provisioner secrets creation on enterprise-logs chart.

## 4.6.1

- [FEATURE] Add `gateway.nginxConfig.customReadUrl`, `gateway.nginxConfig.customWriteUrl` and `gateway.nginxConfig.customBackendUrl` to override read/write/backend paths.
- [BUGFIX] Remove unreleased setting `useFederatedToken` from Azure configuration block.

## 4.6

- [Change] Bump Loki version to 2.7.3. Revert to 2 target simple scalable mode as default until third target ships in minor release.

## 4.5.1

- [BUGFIX] Fix rendering of namespace in provisioner job.
- [ENHANCEMENT] Allow to configure `publishNotReadyAddresses` on memberlist service.
- [BUGFIX] Correctly set `compactor_address` for 3 target scalable configuration.

## 4.5

- [ENHANCEMENT] Single binary mode is now possible for more than 1 replica, with a gateway and object storage backend.

## 4.4.2

- [CHANGE] Bump Loki version to 2.7.2 and GEL version to 1.6.1

## 4.4.1

- [BUGFIX] Fix a few problems with the included dashboards and allow the rules to be created in a different namespace (which may be necessary based on how your Prometheus Operator is deployed).

## 4.1.1

- [FEATURE] Added `loki.runtimeConfig` helm values to provide a reloadable runtime configuration.

## 4.1

- [BUGFIX] Fix bug in provisioner job that caused the self-monitoring tenant secret to be created with an empty token.

## 4.0

- [FEATURE] Added `enterprise.adminToken.additionalNamespaces` which are a list of additional namespaces to create secrets containing the GEL admin token in. This is especially useful if your Grafana instance is in another namespace.
- [CHANGE] **BREAKING** Remove `enterprise.nginxConfig.file`. Both enterprise and gateway configurations now share the same nginx config, use `gateway.nginxConfig.file` for both. Admin routes will 404 on OSS deployments.
- [CHANGE] **BREAKING** Default simple deployment mode to new, 3 target configuration (read, write, and backend). This new configuration allows the `read` target to be run as a deployment and auto-scaled. To go back to the legacy, 2 target configuration, set `read.legacyReadTraget` to `true`.
- [CHANGE] **BREAKING** Change how tenants are defined
- [CHANGE] **BREKAING** Remove `enterprise.adminTokenSecret`. This is now defined under `enterprise.adminToken.secret`.
- [CHANGE] **BREKAING** Rename and change format of `enterprise.provisioner.tenants`. Property has been renamed to `enterprise.provisioner.additionalTenants`, and is now an array of objects rather than string. Each object must contain a `name` and a `secretNamespace` field, where `name` is the name of the tenant and `secretNamespace` is the namespace to create the secret with the tenant's read and write token.
- [CHANGE] **BREAKING** Change the structure of `monitoring.selfMonitoring.tenant` from a string to an object. The new object must have a `name` and a `secretNamespace` field, where `name` is the name of the self-monitoring tenant and `secretNamespace` is the namespace to create an additional secret with the tenant's token. A secret will still also be created in the release namespace as it's needed by the Loki canary.
- [CHANGE] **BREAKING** Remove ability to create self-monitoring resources in different namespaces (with the exception of dashboard configmaps).

## 3.10.0

- [CHANGE] Deprecate `enterprise.nginxConfig.file`. Both enterprise and gateway configurations now share the same nginx config. Admin routes will 404 on OSS deployments. Will be removed in version 4 of the chart, please use `gateway.nginxConfig.file` for both OSS and Enterprise gateways.
- [FEATURE] Added new simple deployment target `backend`. Running 3 targets for simple deployment will soon be the default in Loki. This new target allows the `read` target to be run as a deployment and auto-scaled.

## 3.9.0

- [BUGFIX] Fix race condition between minio create bucket job and enterprise tokengen job

## 3.8.2

- [BUGFIX] Fix autoscaling/v2 template
- [FEATURE] Added `extraObjects` helm values to extra manifests.

## 3.8.1

- [ENHANCEMENT] Add the ability to specify container lifecycle

## 3.8.0

- [BUGFIX] Added `helm-weight` annotations to the tokengen and provisioner jobs to make sure tokengen always runs before provisioner

## 3.7.0

**BREAKING**: Configuration values for Loki Canary moved from `monitoring.selfMonitoring.lokiCanary` to `monitoring.lokiCanary`

- [ENHANCEMENT] Decouple the Loki Canary from the self-monitoring setup, which adds an unnecessary dependency on the Grafana Agent Operator.

## 3.6.1

- [BUGFIX] Fix regression that produced empty PrometheusRule alerts resource

## 3.6.0

- [CHANGE] Bump Loki version to 2.7.0 and GEL version to 1.6.0

## 3.5.0

- [FEATURE] Add support for azure blob storage

## 3.4.3

- [ENHANCEMENT] Allow to change Loki `-target` argument
- [ENHANCEMENT] Add toggle for persistence disk in single-binary mode

## 3.4.2

- [BUGFIX] Fix read-only /tmp in single-binary mode

## 3.4.1

- [BUGFIX] Remove extra `/` in image name if `registry` or `repository` is empty

## 3.4.0

- [ENHANCEMENT] Allow to add some selector for Loki persistent volume

## 3.3.3

- [BUGFIX] Add missing label `prometheus.io/service-monitor: "false"` to single-binary headless service

## 3.3.2

- [BUGFIX] Fixed indentation in single-binary pdb template

## 3.3.1

- [BUGFIX] Fix invalid ruler config when filesystem storage is being used
- [BUGFIX] Fix ingress template to work with both deployment types (scalable and single binary)

## 3.3.0

- [CHANGE] Remove ServiceMonitor and PrometheusRule CRD

## 3.2.2

- [CHANGE] Add envFrom section to the tokengen job

## 3.2.1

- [BUGFIX] Fixed k8s selectors in k8s Service for single-binary mode.

## 3.2.0

- [CHANGE] Bump Grafana Enterprise Logs version to v1.5.2

## 3.1.0

- [FEATURE] Loki canary and GEL token provisioner added. The GEL token provisioner will provision a tenant and token to be used by the self-monitoring features (including the canary), as well as any additional tenants specified. A k8s secret will be created with a read and write token for each additional tenant specified.

## 3.0.4

- [CHANGE] Default minio replicas to 1 node with 2 drives. The old config used the default, which was 16 nodes with 1 drive each.
- [BUGFIX] Minio subchart values `accessKey` and `secretKey` were removed in the new chart and replaced with `rootUser` and `rootPassword`.
- [CHANGE] The tokengen job no longer creates a `grafana-token`, as the base64 encoding was not working in a Grafana Enterprise GEL plugin installation.

## 3.0.0

- [CHANGE] Loki helm chart was moved to this location in the Loki repo. The chart now supports both
[single binary](https://github.com/grafana/helm-charts/tree/main/charts/loki) and [simple scalable](https://github.com/grafana/helm-charts/tree/main/charts/loki-simple-scalable) deployment modes. For changes prior to version 3.0.0, please
look in the respective deprectated [single binary](https://github.com/grafana/helm-charts/tree/main/charts/loki) and [simple scalable](https://github.com/grafana/helm-charts/blob/main/charts/loki-simple-scalable/CHANGELOG.md) charts.<|MERGE_RESOLUTION|>--- conflicted
+++ resolved
@@ -13,17 +13,15 @@
 
 [//]: # (<AUTOMATED_UPDATES_LOCATOR> : do not remove this line. This locator is used by the CI pipeline to automatically create a changelog entry for each new Loki release. Add other chart versions and respective changelog entries bellow this line.)
 
-<<<<<<< HEAD
+
 ## 6.32.0
 
 - [CHANGE] Changed version of Grafana Enterprise Logs to 3.5.2
-=======
 - [FEATURE] Add support for templated `loki.operational_config` [#17045](https://github.com/grafana/loki/pull/17045)
 - [ENHANCEMENT] Allow specifying additional labels for memcached statefulsets volume claim templates [#15554](https://github.com/grafana/loki/pull/15554)
 - [BUGFIX] Gateway Ingester endpoints points to inexistent service when zone aware replication are enabled [#17362](https://github.com/grafana/loki/pull/17362)
 - [BUGFIX] add missing flush=true to preStop hook [#16063](https://github.com/grafana/loki/pull/16063)
 - [BUGFIX] Fix setting X-Scope-OrgID header [#18414](https://github.com/grafana/loki/pull/18414)
->>>>>>> 824442c8
 
 ## 6.31.0
 
